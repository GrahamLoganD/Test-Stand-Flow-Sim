import CoolProp.CoolProp
import numpy
import math
import matplotlib.pyplot
import pandas
import scipy.optimize
import scipy.integrate
import scipy.stats
import seaborn

STEP_SIZE = 1e-0  # Spacing in seconds of recorded measurements
SEARCH_RESOLUTION = 1e-2  # Spacing in kg/s of mass flowrate estimation

FLUID = 'NITROUSOXIDE'

INITIAL_BOTTLE_WEIGHT_LBF = 10  # Weight of fluid in the bottle (lbf)
INITIAL_BOTTLE_GAUGE_PRESSURE_PSI = 650  # Pressure inside the bottle (psig)

ATMOSPHERIC_PRESSURE = 103081.67  # Surrounding atmospheric pressure (Pa)
ATMOSPHERIC_TEMPERATURE_F = 38  # Surrounding atmospheric temperature (F)

PIPE_INNER_DIAMETER = 0.00707  # Inner diamater of the pipe (m)

# Flow coefficients
# https://catalog.circlevalve.com/item/check-valves/200-series-check-valves-0-to-3000-psig/cs-259a-1pp
TANK_VALVE_FLOW_COEFFICIENT = 0.41
CHECK_VALVE_FLOW_COEFFICIENT = 1.6

# Loss coefficients
TEE_LOSS_COEFFICIENT = 0.9  # Line flow, threaded
BALL_VALVE_LOSS_COEFFICIENT = 0.05  # Fully open
EXIT_LOSS_COEFFICIENT = 1


def convert_f_to_k(temperature_f):
    """Converts temperature in degrees Fahrenheit into kelvins.

    Keyword arguments:
    temperature_f   -- temperature (f)
    """

    temperature = (temperature_f + 459.67) / 1.8
    return temperature


# Surrounding atmospheric temperature (K)
TEMPERATURE = convert_f_to_k(ATMOSPHERIC_TEMPERATURE_F)


def convert_lb_to_kg(mass_lb):
    """Converts mass in pounds into kilograms.

    Keyword arguments:
    mass_lb -- mass (lb)
    """

    mass = 0.45359237 * mass_lb
    return mass


# Mass of fluid in the bottle (kg)
INITIAL_BOTTLE_MASS = convert_lb_to_kg(INITIAL_BOTTLE_WEIGHT_LBF)


def convert_psi_to_pa(pressure_psi):
    """Converts pressure in pounds per square inch into pascals.

    Keyword arguments:
    pressure_psi    -- pressure (psi)
    """

    pressure = 6.894757e3 * pressure_psi
    return pressure


# Gauge pressure inside the bottle (Pa)
INITIAL_BOTTLE_GAUGE_PRESSURE = convert_psi_to_pa(
    INITIAL_BOTTLE_GAUGE_PRESSURE_PSI)


def convert_gauge_pressure_to_absolute(gauge_pressure):
    """Converts gauge pressure in pascals into absolute pressure in pascals.

    Keyword arguments:
    gauge_pressure  -- gauge pressure (Pa)
    """

    pressure = gauge_pressure + ATMOSPHERIC_PRESSURE
    return pressure


# Absolute pressure inside the bottle (Pa)
INITIAL_BOTTLE_PRESSURE = convert_gauge_pressure_to_absolute(
    INITIAL_BOTTLE_GAUGE_PRESSURE)

# Density of the fluid (kg/m^3)
INITIAL_FLUID_DENSITY = CoolProp.CoolProp.PropsSI(
    'D', 'P', INITIAL_BOTTLE_PRESSURE, 'T', TEMPERATURE, FLUID)

# Volume of the bottle (m^3)
BOTTLE_VOLUME = INITIAL_BOTTLE_MASS / INITIAL_FLUID_DENSITY


def calculate_pipe_area(inner_diameter):
    """Calculates the cross-sectional area in m^2 of the pipe.

    Keyword arguments:
    inner_diameter  -- inner diameter of the pipe (m)
    """

    pipe_area = math.pi * (inner_diameter / 2) ** 2
    return pipe_area


# Cross-sectional area of the pipe (m^2)
PIPE_AREA = calculate_pipe_area(PIPE_INNER_DIAMETER)


def bernoulli_equation_exit_velocity(pressure_in, velocity_in, pressure_out, density):
    """Calculates the exit flow velocity in m/s using the Bernoulli equation, assuming the fluid is incompressible and there are no friction losses.

    Keyword arguments:
    pressure_in -- entry pressure (Pa)
    velocity_in -- entry velocity (m/s)
    pressure_in -- exit pressure (Pa)
    density     -- density of the fluid (kg/m^3)
    """

    if not pressure_in > pressure_out:
        print(
            f"pressure_in, pressure_out ERROR IN bernoulli_equation_exit_velocity ({pressure_in}, {pressure_out})")
        return 0

    # The energy per unit mass of the fluid at the entry point
    energy_in = pressure_in + 1 / 2 * density * velocity_in ** 2

    # The velocity of the fluid at the exit point
    velocity_out = ((energy_in - pressure_out) * 2 / density) ** 0.5
    return velocity_out


def calculate_mass_flowrate_from_velocity(velocity, density):
    """Calculates the mass flowrate in kg/s of the fluid.

    Keyword arguments:
    velocity    -- flow velocity of the fluid (m/s)
    density     -- density of the fluid (kg/m^3)
    """

    mass_flowrate = PIPE_AREA * velocity * density
    return mass_flowrate


def convert_kg_per_s_to_lbm_per_s(mass_flowrate):
    """Converts mass flowrate in kg/s into lbm/s.

    Keyword arguments:
    mass_flowrate   -- mass flowrate of the fluid (kg/s)
    """

    mass_flowrate_lbm_per_s = mass_flowrate / 0.45359237
    return mass_flowrate_lbm_per_s


def calculate_volume_flowrate(mass_flowrate, density):
    """Calculates the volume flowrate from the mass flowrate and the density of the fluid.

    Keyword arguments:
    mass_flowrate   -- rate of flow of the fluid (kg/s)
    density         -- fluid density (kg/m^3)
    """

    volume_flowrate = mass_flowrate / density
    return volume_flowrate


def calculate_specific_gravity(density):
    """Calculates the specific gravity of a fluid.

    Keyword arguments:
    density -- fluid density (kg/m^3)
    """

    WATER_DENSITY = 1000  # (kg/m^3)

    specific_gravity = density / \
        WATER_DENSITY
    return specific_gravity


def convert_cubic_meters_per_second_to_gpm(volume_flowrate):
    """Converts volume flowrate in m^3/s into gal/min.

    Keyword arguments:
    volume_flowrate -- volume flowrate (m^3/s)
    """

    volume_flowrate_gpm = 1.585e4 * volume_flowrate
    return volume_flowrate_gpm


def calculate_flow_coefficient_pressure_drop(flow_coefficient, volume_flowrate, specific_gravity):
    """Calculates the pressure drop in Pa across a valve using the flow coefficient.

    Keyword arguments:
    flow_coefficient    -- flow coefficient of the valve
    volume_flowrate     -- rate of flow of the fluid (m^3/s)
    specific gravity    -- specific gravity of the fluid
    """

    if not volume_flowrate > 0:
        print(
            f"volume_flowrate ERROR IN calculate_flow_coefficient_pressure_drop ({volume_flowrate})")
        return 0

    volume_flowrate_gpm = convert_cubic_meters_per_second_to_gpm(
        volume_flowrate)

    pressure_drop_psi = (
        (flow_coefficient / volume_flowrate_gpm) ** 2 / specific_gravity) ** -1

    pressure_drop = convert_psi_to_pa(pressure_drop_psi)
    return pressure_drop


def calculate_valve_pressure_drop(mass_flowrate, pressure, flow_coefficient):
    """Calculates the pressure drop in pascals in the fluid while traveling through the valve.

    Keyword arguments:
    mass_flowrate       -- rate of flow of the fluid (kg/s)
    pressure            -- pressure of the fluid before the valve (Pa)
    flow_coefficient    -- flow coefficient of the valve
    """

    if not pressure > 0:
        print(f"pressure ERROR IN calculate_valve_pressure_drop ({pressure})")
        return 0

    try:
        density = CoolProp.CoolProp.PropsSI(
            'D', 'T', TEMPERATURE, 'P', pressure, FLUID)
    except:
        density = CoolProp.CoolProp.PropsSI(
            'D', 'T|liquid', TEMPERATURE, 'P', pressure, FLUID)

    valve_volume_flowrate = calculate_volume_flowrate(
        mass_flowrate, density)
    valve_specific_gravity = calculate_specific_gravity(
        density)

    valve_pressure_drop = calculate_flow_coefficient_pressure_drop(
        flow_coefficient, valve_volume_flowrate, valve_specific_gravity)
    return valve_pressure_drop


def calculate_velocity_from_mass_flowrate(mass_flowrate, density):
    """Calculates the velocity in m/s of the fluid.

    Keyword arguments:
    mass_flowrate   -- flowrate of the fluid (kg/s)
    density         -- density of the fluid (kg/m^3)
    """

    volume_flowrate = mass_flowrate / density

    velocity = volume_flowrate / PIPE_AREA
    return velocity


def calculate_pressure_drop_from_head_loss(mass_flowrate, pressure, head_loss_coefficient):
    """Calculates the pressure drop in pascals for a pipe component.

    Keyword arguments:
    mass_flowrate           -- rate of flow of the fluid (kg/s)
    pressure                -- pressure of the fluid before the valve (Pa)
    head_loss_coefficient   -- the loss coefficient for the pipe component
    """

    if not pressure > 0:
        print(
            f"pressure ERROR IN calculate_pressure_drop_from_head_loss ({pressure})")
        return 0

    try:
        density = CoolProp.CoolProp.PropsSI(
            'D', 'T', TEMPERATURE, 'P', pressure, FLUID)
    except:
        density = CoolProp.CoolProp.PropsSI(
            'D', 'T|liquid', TEMPERATURE, 'P', pressure, FLUID)

    flow_velocity = calculate_velocity_from_mass_flowrate(
        mass_flowrate, density)

    pressure_drop = head_loss_coefficient * 1 / 2 * density * flow_velocity ** 2
    return pressure_drop


def calculate_all_pressure_drops(mass_flowrate, bottle_pressure):
    """Calculates the pressure drop across each component.

    Keyword arguments:
    mass_flowrate   -- rate of flow of the fluid (kg/s)
    bottle_pressure -- pressure in the bottle (Pa)
    """

    defined = True

    if not mass_flowrate > 0:
        print(
            f"mass_flowrate ERROR IN calculate_all_pressure_drops ({mass_flowrate})")
        defined = False
        return {'defined': defined, 'total': 0, 'tank valve': 0, 'tee 1': 0, 'check valve': 0, 'tee 2': 0, 'ball valve': 0, 'tee 3': 0, 'exit': 0}

    if not bottle_pressure > 0:
        print(
            f"bottle_pressure ERROR IN calculate_all_pressure_drops ({bottle_pressure})")
        defined = False
        return {'defined': defined, 'total': 0, 'tank valve': 0, 'tee 1': 0, 'check valve': 0, 'tee 2': 0, 'ball valve': 0, 'tee 3': 0, 'exit': 0}

    tank_valve_pressure_drop = calculate_valve_pressure_drop(
        mass_flowrate, abs(bottle_pressure), TANK_VALVE_FLOW_COEFFICIENT)
    tank_valve_pressure = bottle_pressure - tank_valve_pressure_drop

    if not tank_valve_pressure > 0:
        defined = False
        return {'defined': defined, 'total': 0, 'tank valve': tank_valve_pressure, 'tee 1': 0, 'check valve': 0, 'tee 2': 0, 'ball valve': 0, 'tee 3': 0, 'exit': 0}
    tee_1_pressure_drop = calculate_pressure_drop_from_head_loss(
<<<<<<< HEAD
        mass_flowrate, tank_valve_pressure, TEE_LOSS_COEFFICIENT)
=======
        mass_flowrate, abs(tank_valve_pressure), TEE_LOSS_COEFFICIENT)
>>>>>>> cc038e73
    tee_1_pressure = tank_valve_pressure - tee_1_pressure_drop

    if not tee_1_pressure > 0:
        defined = False
        return {'defined': defined, 'total': 0, 'tank valve': tank_valve_pressure, 'tee 1': tee_1_pressure, 'check valve': 0, 'tee 2': 0, 'ball valve': 0, 'tee 3': 0, 'exit': 0}
    check_valve_pressure_drop = calculate_valve_pressure_drop(
<<<<<<< HEAD
        mass_flowrate, tee_1_pressure, CHECK_VALVE_FLOW_COEFFICIENT)
    check_valve_pressure = tee_1_pressure - check_valve_pressure_drop
=======
        mass_flowrate, abs(tee_1_pressure), CHECK_VALVE_FLOW_COEFFICIENT)
    check_valve_pressure = tee_1_pressure_drop - check_valve_pressure_drop
>>>>>>> cc038e73

    if not check_valve_pressure > 0:
        defined = False
        return {'defined': defined, 'total': 0, 'tank valve': tank_valve_pressure, 'tee 1': tee_1_pressure, 'check valve': check_valve_pressure, 'tee 2': 0, 'ball valve': 0, 'tee 3': 0, 'exit': 0}
    tee_2_pressure_drop = calculate_pressure_drop_from_head_loss(
<<<<<<< HEAD
        mass_flowrate, check_valve_pressure, TEE_LOSS_COEFFICIENT)
=======
            mass_flowrate, abs(check_valve_pressure), TEE_LOSS_COEFFICIENT)
>>>>>>> cc038e73
    tee_2_pressure = check_valve_pressure - tee_2_pressure_drop

    if not tee_2_pressure > 0:
        defined = False
        return {'defined': defined, 'total': 0, 'tank valve': tank_valve_pressure, 'tee 1': tee_1_pressure, 'check valve': check_valve_pressure, 'tee 2': tee_2_pressure, 'ball valve': 0, 'tee 3': 0, 'exit': 0}
    ball_valve_pressure_drop = calculate_pressure_drop_from_head_loss(
<<<<<<< HEAD
        mass_flowrate, tee_2_pressure, BALL_VALVE_LOSS_COEFFICIENT)
=======
            mass_flowrate, abs(tee_2_pressure), BALL_VALVE_LOSS_COEFFICIENT)
>>>>>>> cc038e73
    ball_valve_pressure = tee_2_pressure - ball_valve_pressure_drop

    if not ball_valve_pressure > 0:
        defined = False
        return {'defined': defined, 'total': 0, 'tank valve': tank_valve_pressure, 'tee 1': tee_1_pressure, 'check valve': check_valve_pressure, 'tee 2': tee_2_pressure, 'ball valve': ball_valve_pressure, 'tee 3': 0, 'exit': 0}
    tee_3_pressure_drop = calculate_pressure_drop_from_head_loss(
<<<<<<< HEAD
        mass_flowrate, ball_valve_pressure, TEE_LOSS_COEFFICIENT)
=======
            mass_flowrate, abs(ball_valve_pressure), TEE_LOSS_COEFFICIENT)
>>>>>>> cc038e73
    tee_3_pressure = ball_valve_pressure - tee_3_pressure_drop

    if not tee_3_pressure > 0:
        defined = False
        return {'defined': defined, 'total': 0, 'tank valve': tank_valve_pressure, 'tee 1': tee_1_pressure, 'check valve': check_valve_pressure, 'tee 2': tee_2_pressure, 'ball valve': ball_valve_pressure, 'tee 3': tee_3_pressure, 'exit': 0}
    exit_pressure_drop = calculate_pressure_drop_from_head_loss(
<<<<<<< HEAD
        mass_flowrate, tee_3_pressure, EXIT_LOSS_COEFFICIENT)
=======
            mass_flowrate, abs(tee_3_pressure), EXIT_LOSS_COEFFICIENT)
>>>>>>> cc038e73
    exit_pressure = tee_3_pressure - exit_pressure_drop

    total_pressure_drop = bottle_pressure - exit_pressure

    return {'defined': True, 'total': total_pressure_drop, 'tank valve': tank_valve_pressure_drop, 'tee 1': tee_1_pressure_drop, 'check valve': check_valve_pressure_drop, 'tee 2': tee_2_pressure_drop, 'ball valve': ball_valve_pressure_drop, 'tee 3': tee_3_pressure_drop, 'exit': exit_pressure_drop}


'''
def calculate_total_pressure_drop_error(mass_flowrate, bottle_pressure, real_pressure_drop):
    """Calculates the error between real and guess in pressure drop through the plumbing system.

    Keyword arguments:
    mass_flowrate       -- rate of flow of the fluid (kg/s)
    bottle_pressure     -- pressure in the bottle (Pa)
    real_pressure_drop  -- the actual pressure drop through the plumbing system (Pa)
    """

    if not mass_flowrate > 0:
        print(
            f"mass_flowrate ERROR IN calculate_total_pressure_drop_error ({mass_flowrate})")
        return real_pressure_drop

    if not bottle_pressure > 0:
        print(
            f"bottle_pressure ERROR IN calculate_total_pressure_drop_error ({bottle_pressure})")
        return real_pressure_drop

    if not real_pressure_drop > 0:
        print(
            f"real_pressure_drop ERROR IN calculate_total_pressure_drop_error ({real_pressure_drop})")
        return real_pressure_drop

    estimated_pressure_drop = calculate_all_pressure_drops(
        mass_flowrate, bottle_pressure)['total']

    return estimated_pressure_drop - real_pressure_drop
<<<<<<< HEAD
'''
=======
>>>>>>> cc038e73


def calculate_incompressible_mass_flowrate(bottle_pressure):
    """Calculates the incompressible mass flowrate in m^3/s through the plumbing system.

    Keyword arguments:
    bottle_pressure    -- the absolute pressure inside the bottle (Pa)
    """

    if not bottle_pressure > 0:
        print(
            f"bottle_absolute_pressure ERROR IN calculate_incompressible_mass_flowrate ({bottle_pressure})")
        return 0

    real_pressure_drop = bottle_pressure - ATMOSPHERIC_PRESSURE

    average_flow_pressure = (
        bottle_pressure + ATMOSPHERIC_PRESSURE) / 2

    average_flow_density = CoolProp.CoolProp.PropsSI(
        'D', 'T', TEMPERATURE, 'P', average_flow_pressure, FLUID)

    # Isentropic incompressible flow assumption
    isentropic_incompressible_flow_velocity = bernoulli_equation_exit_velocity(
        bottle_pressure, 0, ATMOSPHERIC_PRESSURE, average_flow_density)

    isentropic_incompressible_mass_flowrate = calculate_mass_flowrate_from_velocity(
        isentropic_incompressible_flow_velocity, average_flow_density)

    mass_flowrate_upper = isentropic_incompressible_mass_flowrate
    mass_flowrate_lower = 0

    if not mass_flowrate_upper > mass_flowrate_lower:
        print(
            f"mass_flowrate_upper, mass_flowrate_lower ERROR IN calculate_incompressible_mass_flowrate ({mass_flowrate_upper}, {mass_flowrate_lower})")
        return 0

<<<<<<< HEAD
    estimate = None
    estimate_pressure_drop_error = None
    for i in numpy.arange(mass_flowrate_lower, mass_flowrate_upper + SEARCH_RESOLUTION, SEARCH_RESOLUTION):
        if i != 0:
            pressure_drops_i = calculate_all_pressure_drops(i, bottle_pressure)
            if pressure_drops_i['defined']:
                total_pressure_drop_error_i = abs(
                    pressure_drops_i['total'] - real_pressure_drop)
                if not estimate_pressure_drop_error or total_pressure_drop_error_i < estimate_pressure_drop_error:
                    estimate = i
                    estimate_pressure_drop_error = total_pressure_drop_error_i

    if estimate and estimate_pressure_drop_error:
        return estimate

    print("ERROR IN calculate_incompressible_mass_flowrate NO ESTIMATE FLOWRATE FOUND")
    return 0


=======
    mass_flowrates = scipy.optimize.fsolve(
        calculate_total_pressure_drop_error, x0 = mass_flowrate_upper / 2, args=(bottle_pressure, real_pressure_drop))
    print(mass_flowrates)
    return mass_flowrates
'''
>>>>>>> cc038e73
def convert_pa_to_psi(pressure):
    """Converts pressure in pascals into pounds per square inch.

    Keyword arguments:
    pressure -- pressure (pa)
    """

    pressure_psi = pressure / 6.894757e3
    return pressure_psi


def convert_kg_to_lbm(mass):
    """Converts mass in kilograms into pounds.

    Keyword arguments:
    mass -- mass (kg)
    """

    mass_lb = mass / 0.45359237
    return mass_lb


def convert_absolute_pressure_to_gauge(pressure):
    """Converts absolute pressure in pascals into gauge pressure.

    Keyword arguments:
    pressure    -- pressure (Pa)
    """

    gauge_pressure = pressure - ATMOSPHERIC_PRESSURE
    return gauge_pressure


def calculate_bottle_pressure(bottle_mass):
    """Calculates the pressure inside the NOX bottle.

    Keyword arguments:
    bottle_mass -- the current mass of fluid in the bottle (kg)
    """

    if bottle_mass < 0:
        print(
            f"bottle_mass ERROR IN calculate_bottle_pressure ({bottle_mass})")
        return 0

    density = bottle_mass / BOTTLE_VOLUME

    bottle_pressure = CoolProp.CoolProp.PropsSI(
        'P', 'D', density, 'T', TEMPERATURE, FLUID)
    return bottle_pressure


def calculate_incompressible_mass_flowrate_from_mass(bottle_mass):
    """Calculates the incompressible mass flowrate through the plumbing system.

    Keyword arguments:
    bottle_mass -- the mass of fluid in the bottle (kg)
    """

    bottle_absolute_pressure = calculate_bottle_pressure(bottle_mass[0])
    return calculate_incompressible_mass_flowrate(bottle_absolute_pressure)


def main():
    print("The bottle phase is", CoolProp.CoolProp.PhaseSI('P', INITIAL_BOTTLE_PRESSURE, 'T', TEMPERATURE, FLUID),
          "and the exit phase is", CoolProp.CoolProp.PhaseSI('P', ATMOSPHERIC_PRESSURE, 'T', TEMPERATURE, FLUID))

    average_flow_pressure = (
        INITIAL_BOTTLE_PRESSURE + ATMOSPHERIC_PRESSURE) / 2

    average_flow_density = CoolProp.CoolProp.PropsSI(
        'D', 'T', TEMPERATURE, 'P', average_flow_pressure, FLUID)

    # Isentropic incompressible flow assumption
    isentropic_incompressible_flow_velocity = bernoulli_equation_exit_velocity(
        INITIAL_BOTTLE_PRESSURE, 0, ATMOSPHERIC_PRESSURE, average_flow_density)

    isentropic_incompressible_mass_flowrate = calculate_mass_flowrate_from_velocity(
        isentropic_incompressible_flow_velocity, average_flow_density)

    print("The isentropic incompressible flowrate is",
          round(convert_kg_per_s_to_lbm_per_s(isentropic_incompressible_mass_flowrate), 3), "lbm/s")

<<<<<<< HEAD
=======
    x=[]
    y1=[]  
    y2=[]      
    for i in numpy.linspace(0, isentropic_incompressible_mass_flowrate, 1000):
        x.append(i)
        y1.append(calculate_total_pressure_drop_error(i, INITIAL_BOTTLE_PRESSURE, INITIAL_BOTTLE_PRESSURE - ATMOSPHERIC_PRESSURE))
        y2.append(calculate_all_pressure_drops(i, INITIAL_BOTTLE_PRESSURE)['total'])

    matplotlib.pyplot.figure()
    seaborn.lineplot(x=x, y=y1)

    matplotlib.pyplot.figure()
    seaborn.lineplot(x=x, y=y2)

    matplotlib.pyplot.show()

>>>>>>> cc038e73
    # Incompressible flow assumption
    incompressible_mass_flowrate = calculate_incompressible_mass_flowrate(
        INITIAL_BOTTLE_PRESSURE)[0]

    incompressible_pressure_drop = calculate_all_pressure_drops(
        incompressible_mass_flowrate, INITIAL_BOTTLE_PRESSURE)['total']

    print("The incompressible flowrate is", round(
        convert_kg_per_s_to_lbm_per_s(incompressible_mass_flowrate), 3), "lbm/s")
    print("Pressure compare", round(incompressible_pressure_drop, 3) / (10 ** 3), "kPa to",
          round(INITIAL_BOTTLE_PRESSURE - ATMOSPHERIC_PRESSURE, 3) / (10 ** 3), "kPa")

    final_time = INITIAL_BOTTLE_MASS / incompressible_mass_flowrate * 2
    solution = scipy.integrate.solve_ivp(fun=lambda t, y: -calculate_incompressible_mass_flowrate_from_mass(
        y), t_span=(0, final_time), y0=[INITIAL_BOTTLE_MASS], max_step=STEP_SIZE)

    bottle_mass_list = solution.y[0]

    print("IVP solved.")

    y_bottle_mass = []
    y_bottle_pressure = []
    y_mass_flowrate = []
    y_ball_valve_pressure_drop = []
    i = 0
    while i < len(solution.y[0]):
        i_mass_flowrate = calculate_incompressible_mass_flowrate_from_mass([
                                                                           bottle_mass_list[i]])

        y_mass_flowrate.append(convert_kg_to_lbm(i_mass_flowrate))

        y_bottle_mass.append(convert_kg_to_lbm(bottle_mass_list[i]))
        i_bottle_pressure = calculate_bottle_pressure(bottle_mass_list[i])
        y_bottle_pressure.append(convert_pa_to_psi(
            convert_absolute_pressure_to_gauge(i_bottle_pressure)))

        all_pressure_drops = calculate_all_pressure_drops(
            i_mass_flowrate, i_bottle_pressure)
        y_ball_valve_pressure_drop.append(
            convert_pa_to_psi(all_pressure_drops["ball valve"]))

        i = i + 1

    df = pandas.DataFrame(data={'Time (s)': solution.t, 'Bottle Fluid Mass (lbm)': y_bottle_mass, 'Mass Flowrate (lbm/s)': y_mass_flowrate,
                                'Bottle Gauge Pressure (psi)': y_bottle_pressure, 'Ball Valve Pressure Drop (psi)': y_ball_valve_pressure_drop})
    print(df)
    df.to_excel("output.xlsx")

    matplotlib.pyplot.figure()
    seaborn.lineplot(x='Time (s)', y='Bottle Fluid Mass (lbm)', data=df)

    matplotlib.pyplot.figure()
    seaborn.lineplot(x='Time (s)', y='Mass Flowrate (lbm/s)', data=df)

    matplotlib.pyplot.figure()
    seaborn.lineplot(x='Time (s)', y='Bottle Gauge Pressure (psi)', data=df)

    matplotlib.pyplot.figure()
    seaborn.lineplot(x="Time (s)", y='Ball Valve Pressure Drop (psi)', data=df)

    matplotlib.pyplot.show()


if __name__ == "__main__":
    main()<|MERGE_RESOLUTION|>--- conflicted
+++ resolved
@@ -325,67 +325,42 @@
         defined = False
         return {'defined': defined, 'total': 0, 'tank valve': tank_valve_pressure, 'tee 1': 0, 'check valve': 0, 'tee 2': 0, 'ball valve': 0, 'tee 3': 0, 'exit': 0}
     tee_1_pressure_drop = calculate_pressure_drop_from_head_loss(
-<<<<<<< HEAD
         mass_flowrate, tank_valve_pressure, TEE_LOSS_COEFFICIENT)
-=======
-        mass_flowrate, abs(tank_valve_pressure), TEE_LOSS_COEFFICIENT)
->>>>>>> cc038e73
     tee_1_pressure = tank_valve_pressure - tee_1_pressure_drop
 
     if not tee_1_pressure > 0:
         defined = False
         return {'defined': defined, 'total': 0, 'tank valve': tank_valve_pressure, 'tee 1': tee_1_pressure, 'check valve': 0, 'tee 2': 0, 'ball valve': 0, 'tee 3': 0, 'exit': 0}
     check_valve_pressure_drop = calculate_valve_pressure_drop(
-<<<<<<< HEAD
         mass_flowrate, tee_1_pressure, CHECK_VALVE_FLOW_COEFFICIENT)
     check_valve_pressure = tee_1_pressure - check_valve_pressure_drop
-=======
-        mass_flowrate, abs(tee_1_pressure), CHECK_VALVE_FLOW_COEFFICIENT)
-    check_valve_pressure = tee_1_pressure_drop - check_valve_pressure_drop
->>>>>>> cc038e73
 
     if not check_valve_pressure > 0:
         defined = False
         return {'defined': defined, 'total': 0, 'tank valve': tank_valve_pressure, 'tee 1': tee_1_pressure, 'check valve': check_valve_pressure, 'tee 2': 0, 'ball valve': 0, 'tee 3': 0, 'exit': 0}
     tee_2_pressure_drop = calculate_pressure_drop_from_head_loss(
-<<<<<<< HEAD
         mass_flowrate, check_valve_pressure, TEE_LOSS_COEFFICIENT)
-=======
-            mass_flowrate, abs(check_valve_pressure), TEE_LOSS_COEFFICIENT)
->>>>>>> cc038e73
     tee_2_pressure = check_valve_pressure - tee_2_pressure_drop
 
     if not tee_2_pressure > 0:
         defined = False
         return {'defined': defined, 'total': 0, 'tank valve': tank_valve_pressure, 'tee 1': tee_1_pressure, 'check valve': check_valve_pressure, 'tee 2': tee_2_pressure, 'ball valve': 0, 'tee 3': 0, 'exit': 0}
     ball_valve_pressure_drop = calculate_pressure_drop_from_head_loss(
-<<<<<<< HEAD
         mass_flowrate, tee_2_pressure, BALL_VALVE_LOSS_COEFFICIENT)
-=======
-            mass_flowrate, abs(tee_2_pressure), BALL_VALVE_LOSS_COEFFICIENT)
->>>>>>> cc038e73
     ball_valve_pressure = tee_2_pressure - ball_valve_pressure_drop
 
     if not ball_valve_pressure > 0:
         defined = False
         return {'defined': defined, 'total': 0, 'tank valve': tank_valve_pressure, 'tee 1': tee_1_pressure, 'check valve': check_valve_pressure, 'tee 2': tee_2_pressure, 'ball valve': ball_valve_pressure, 'tee 3': 0, 'exit': 0}
     tee_3_pressure_drop = calculate_pressure_drop_from_head_loss(
-<<<<<<< HEAD
         mass_flowrate, ball_valve_pressure, TEE_LOSS_COEFFICIENT)
-=======
-            mass_flowrate, abs(ball_valve_pressure), TEE_LOSS_COEFFICIENT)
->>>>>>> cc038e73
     tee_3_pressure = ball_valve_pressure - tee_3_pressure_drop
 
     if not tee_3_pressure > 0:
         defined = False
         return {'defined': defined, 'total': 0, 'tank valve': tank_valve_pressure, 'tee 1': tee_1_pressure, 'check valve': check_valve_pressure, 'tee 2': tee_2_pressure, 'ball valve': ball_valve_pressure, 'tee 3': tee_3_pressure, 'exit': 0}
     exit_pressure_drop = calculate_pressure_drop_from_head_loss(
-<<<<<<< HEAD
         mass_flowrate, tee_3_pressure, EXIT_LOSS_COEFFICIENT)
-=======
-            mass_flowrate, abs(tee_3_pressure), EXIT_LOSS_COEFFICIENT)
->>>>>>> cc038e73
     exit_pressure = tee_3_pressure - exit_pressure_drop
 
     total_pressure_drop = bottle_pressure - exit_pressure
@@ -422,10 +397,7 @@
         mass_flowrate, bottle_pressure)['total']
 
     return estimated_pressure_drop - real_pressure_drop
-<<<<<<< HEAD
 '''
-=======
->>>>>>> cc038e73
 
 
 def calculate_incompressible_mass_flowrate(bottle_pressure):
@@ -463,7 +435,6 @@
             f"mass_flowrate_upper, mass_flowrate_lower ERROR IN calculate_incompressible_mass_flowrate ({mass_flowrate_upper}, {mass_flowrate_lower})")
         return 0
 
-<<<<<<< HEAD
     estimate = None
     estimate_pressure_drop_error = None
     for i in numpy.arange(mass_flowrate_lower, mass_flowrate_upper + SEARCH_RESOLUTION, SEARCH_RESOLUTION):
@@ -483,13 +454,6 @@
     return 0
 
 
-=======
-    mass_flowrates = scipy.optimize.fsolve(
-        calculate_total_pressure_drop_error, x0 = mass_flowrate_upper / 2, args=(bottle_pressure, real_pressure_drop))
-    print(mass_flowrates)
-    return mass_flowrates
-'''
->>>>>>> cc038e73
 def convert_pa_to_psi(pressure):
     """Converts pressure in pascals into pounds per square inch.
 
@@ -573,25 +537,6 @@
     print("The isentropic incompressible flowrate is",
           round(convert_kg_per_s_to_lbm_per_s(isentropic_incompressible_mass_flowrate), 3), "lbm/s")
 
-<<<<<<< HEAD
-=======
-    x=[]
-    y1=[]  
-    y2=[]      
-    for i in numpy.linspace(0, isentropic_incompressible_mass_flowrate, 1000):
-        x.append(i)
-        y1.append(calculate_total_pressure_drop_error(i, INITIAL_BOTTLE_PRESSURE, INITIAL_BOTTLE_PRESSURE - ATMOSPHERIC_PRESSURE))
-        y2.append(calculate_all_pressure_drops(i, INITIAL_BOTTLE_PRESSURE)['total'])
-
-    matplotlib.pyplot.figure()
-    seaborn.lineplot(x=x, y=y1)
-
-    matplotlib.pyplot.figure()
-    seaborn.lineplot(x=x, y=y2)
-
-    matplotlib.pyplot.show()
-
->>>>>>> cc038e73
     # Incompressible flow assumption
     incompressible_mass_flowrate = calculate_incompressible_mass_flowrate(
         INITIAL_BOTTLE_PRESSURE)[0]
